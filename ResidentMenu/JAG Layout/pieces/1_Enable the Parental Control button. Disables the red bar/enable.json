--- conflicted
+++ resolved
@@ -1,5 +1,4 @@
 {
-<<<<<<< HEAD
     "Files": [
         {
             "FileName": "blyt/RdtBtnChildLock.bflyt",
@@ -39,39 +38,6 @@
             "FileName": "anim/RdtBtnChildLock_ColorOver.bflan",
             "__self": null
         }
-    ]
-=======
-	"Files": [
-		{
-			"FileName": "blyt/RdtBtnChildLock.bflyt"
-		}
-	],
-	"Anims": [
-		{
-			"FileName": "anim/RdtBtnChildLock_Active.bflan"
-		},
-		{
-			"FileName": "anim/RdtBtnChildLock_Inactive.bflan"
-		},
-		{
-			"FileName": "anim/RdtBtnChildLock_PlayTimerIn.bflan"
-		},
-		{
-			"FileName": "anim/RdtBtnChildLock_In.bflan"
-		},
-		{
-			"FileName": "anim/RdtBtnChildLock_PlayTimerOut.bflan"
-		},
-		{
-			"FileName": "anim/RdtBtnChildLock_ColorOff.bflan"
-		},
-		{
-			"FileName": "anim/RdtBtnChildLock_ColorOn.bflan"
-		},
-		{
-			"FileName": "anim/RdtBtnChildLock_ColorOver.bflan"
-		}
-	],
-	"uuid": "b8c4067b-eb97-44aa-9e02-3ec32a7d0d8c"
->>>>>>> 9cca08b3
+    ],
+    "uuid": "b8c4067b-eb97-44aa-9e02-3ec32a7d0d8c"
 }