﻿# Themezer Layouts

![Deploy](https://github.com/ThemezerNX/Layouts/workflows/Deploy/badge.svg)

This repository holds all layouts with pieces available on the website.
Pieces are small json files with patches for the original layout. This way the visitor can modify the layout using the available pieces to their taste. The Themezer website downloads the layout and saves the layout uuid and pieces uuids as a string in the ID field in the layout.json.
For Themezer this ID string has the following structure:

```
<service>:[layout uuid]|[pieces uuids separated by ',']
```

An example:

```json
    ...
    "AuthorName": "Name",
    "TargetName": "ResidentMenu.szs",
    "ID": "Themezer:e4446038-b47a-11ea-b3de-0242ac130004|e96002f2-b47a-11ea-b3de-0242ac130004,f057c2f2-b47a-11ea-b3de-0242ac130004",
    ...
```

A user should **never modify the ID value manually** in a downloaded layout from Themezer.

# Submitting Layouts/Pieces

Layout and piece submissions happen through pull requests.
Anyone with a GitHub account can contribute.

This repository has the following structure:
(everyting with a `*` is mandatory)

```
.
└── [target file *]
    └── [layout name *]
        ├── common.json
        ├── details.json *
        ├── layout.json *
        ├── overlay.png *
        └── pieces
            ├── [piece no.]_[Piece Title *]
            |   ├── [Value].json *
            |   └── [Value].png *
                //  ^ A single value becomes a toggle

            └── [piece no.]_[Piece Title *]
                ├── [Value 1].json *
                ├── [Value 1].png *
                ├── [Value 2].json *
                └── [Value 2].png *
                //  ^ Multiple values become a dropdown
```

### Notes:

-   For every layout, an overlay.png is required.
-   For every piece value, a png is required.

## The `details.json`

The `details.json` contains information to display on the website. You're allowed to edit the following fields:

(everyting with a `*` is mandatory)

```json
{
	"name": "", *
	"description": "", *
	"creator_id": "", *
	"color": "",
	"version": "", *
}
```

-   `name`: The name of the layout
-   `description`: A short description of your layout
-   `creator_id`: Your discord user id. You can find this by visiting [this page](https://themezer.ga/me) on Themezer. The id will be displayed in the url. You must login **at least once** before submitting.
-   `color`: A hex color to display behind the overlay (example: `#7ca982`)
-   `version`: A string with the layout version (example: "1.0")

### Notes:

-   When a pull request is merged the `uuid` field is automatically added to the `details.json`. You must never edit this!
-   Remove the color field if not in use.

## Pieces
<<<<<<< HEAD
=======
* Piece folders can have a prefix with a number: `1_`. This allows you to specify the order the pieces are applied in.
* The 'Piece Title' is shown on the website as the option.
* The Piece value file names (json and png) must **always** match.
* For a single value (toggle): the value file name does not matter (although they must still match) as it becomes a toggle with the 'Piece Title'
* For a dropdown: the values filenames *do* matter. Every value file name will be an entry in the dropdown.
* When a pull request is merged the `uuid` field is automatically added to the `[value].json`. You must never edit this!
>>>>>>> 52a525b3

-   Piece folders can have a prefix with a number: `1_`. This allows you to specify the order the layouts are applied in.
-   The 'Piece Title' is shown on the website as the option.
-   The Piece value file names (json and png) must **always** match.
-   For a single value (toggle): the value file name does not matter (although they must still match) as it becomes a toggle with the 'Piece Title'
-   For a dropdown: the values filenames _do_ matter. Every value file name will be an entry in the dropdown.
-   When a pull request is merged the `uuid` field is automatically added to the `[value].json`. You must never edit this!

**Pull requests not meeting the requirements won't be merged (right away).**
<|MERGE_RESOLUTION|>--- conflicted
+++ resolved
@@ -1,105 +1,96 @@
-﻿# Themezer Layouts
-
-![Deploy](https://github.com/ThemezerNX/Layouts/workflows/Deploy/badge.svg)
-
-This repository holds all layouts with pieces available on the website.
-Pieces are small json files with patches for the original layout. This way the visitor can modify the layout using the available pieces to their taste. The Themezer website downloads the layout and saves the layout uuid and pieces uuids as a string in the ID field in the layout.json.
-For Themezer this ID string has the following structure:
-
-```
-<service>:[layout uuid]|[pieces uuids separated by ',']
-```
-
-An example:
-
-```json
-    ...
-    "AuthorName": "Name",
-    "TargetName": "ResidentMenu.szs",
-    "ID": "Themezer:e4446038-b47a-11ea-b3de-0242ac130004|e96002f2-b47a-11ea-b3de-0242ac130004,f057c2f2-b47a-11ea-b3de-0242ac130004",
-    ...
-```
-
-A user should **never modify the ID value manually** in a downloaded layout from Themezer.
-
-# Submitting Layouts/Pieces
-
-Layout and piece submissions happen through pull requests.
-Anyone with a GitHub account can contribute.
-
-This repository has the following structure:
-(everyting with a `*` is mandatory)
-
-```
-.
-└── [target file *]
-    └── [layout name *]
-        ├── common.json
-        ├── details.json *
-        ├── layout.json *
-        ├── overlay.png *
-        └── pieces
-            ├── [piece no.]_[Piece Title *]
-            |   ├── [Value].json *
-            |   └── [Value].png *
-                //  ^ A single value becomes a toggle
-
-            └── [piece no.]_[Piece Title *]
-                ├── [Value 1].json *
-                ├── [Value 1].png *
-                ├── [Value 2].json *
-                └── [Value 2].png *
-                //  ^ Multiple values become a dropdown
-```
-
-### Notes:
-
--   For every layout, an overlay.png is required.
--   For every piece value, a png is required.
-
-## The `details.json`
-
-The `details.json` contains information to display on the website. You're allowed to edit the following fields:
-
-(everyting with a `*` is mandatory)
-
-```json
-{
-	"name": "", *
-	"description": "", *
-	"creator_id": "", *
-	"color": "",
-	"version": "", *
-}
-```
-
--   `name`: The name of the layout
--   `description`: A short description of your layout
--   `creator_id`: Your discord user id. You can find this by visiting [this page](https://themezer.ga/me) on Themezer. The id will be displayed in the url. You must login **at least once** before submitting.
--   `color`: A hex color to display behind the overlay (example: `#7ca982`)
--   `version`: A string with the layout version (example: "1.0")
-
-### Notes:
-
--   When a pull request is merged the `uuid` field is automatically added to the `details.json`. You must never edit this!
--   Remove the color field if not in use.
-
-## Pieces
-<<<<<<< HEAD
-=======
-* Piece folders can have a prefix with a number: `1_`. This allows you to specify the order the pieces are applied in.
-* The 'Piece Title' is shown on the website as the option.
-* The Piece value file names (json and png) must **always** match.
-* For a single value (toggle): the value file name does not matter (although they must still match) as it becomes a toggle with the 'Piece Title'
-* For a dropdown: the values filenames *do* matter. Every value file name will be an entry in the dropdown.
-* When a pull request is merged the `uuid` field is automatically added to the `[value].json`. You must never edit this!
->>>>>>> 52a525b3
-
--   Piece folders can have a prefix with a number: `1_`. This allows you to specify the order the layouts are applied in.
--   The 'Piece Title' is shown on the website as the option.
--   The Piece value file names (json and png) must **always** match.
--   For a single value (toggle): the value file name does not matter (although they must still match) as it becomes a toggle with the 'Piece Title'
--   For a dropdown: the values filenames _do_ matter. Every value file name will be an entry in the dropdown.
--   When a pull request is merged the `uuid` field is automatically added to the `[value].json`. You must never edit this!
-
-**Pull requests not meeting the requirements won't be merged (right away).**
+﻿# Themezer Layouts
+
+![Deploy](https://github.com/ThemezerNX/Layouts/workflows/Deploy/badge.svg)
+
+This repository holds all layouts with pieces available on the website.
+Pieces are small json files with patches for the original layout. This way the visitor can modify the layout using the available pieces to their taste. The Themezer website downloads the layout and saves the layout uuid and pieces uuids as a string in the ID field in the layout.json.
+For Themezer this ID string has the following structure:
+
+```
+<service>:[layout uuid]|[pieces uuids separated by ',']
+```
+
+An example:
+
+```json
+    ...
+    "AuthorName": "Name",
+    "TargetName": "ResidentMenu.szs",
+    "ID": "Themezer:e4446038-b47a-11ea-b3de-0242ac130004|e96002f2-b47a-11ea-b3de-0242ac130004,f057c2f2-b47a-11ea-b3de-0242ac130004",
+    ...
+```
+
+A user should **never modify the ID value manually** in a downloaded layout from Themezer.
+
+# Submitting Layouts/Pieces
+
+Layout and piece submissions happen through pull requests.
+Anyone with a GitHub account can contribute.
+
+This repository has the following structure:
+(everyting with a `*` is mandatory)
+
+```
+.
+└── [target file *]
+    └── [layout name *]
+        ├── common.json
+        ├── details.json *
+        ├── layout.json *
+        ├── overlay.png *
+        └── pieces
+            ├── [piece no.]_[Piece Title *]
+            |   ├── [Value].json *
+            |   └── [Value].png *
+                //  ^ A single value becomes a toggle
+
+            └── [piece no.]_[Piece Title *]
+                ├── [Value 1].json *
+                ├── [Value 1].png *
+                ├── [Value 2].json *
+                └── [Value 2].png *
+                //  ^ Multiple values become a dropdown
+```
+
+### Notes:
+
+-   For every layout, an overlay.png is required.
+-   For every piece value, a png is required.
+
+## The `details.json`
+
+The `details.json` contains information to display on the website. You're allowed to edit the following fields:
+
+(everyting with a `*` is mandatory)
+
+```json
+{
+	"name": "", *
+	"description": "", *
+	"creator_id": "", *
+	"color": "",
+	"version": "", *
+}
+```
+
+-   `name`: The name of the layout
+-   `description`: A short description of your layout
+-   `creator_id`: Your discord user id. You can find this by visiting [this page](https://themezer.ga/me) on Themezer. The id will be displayed in the url. You must login **at least once** before submitting.
+-   `color`: A hex color to display behind the overlay (example: `#7ca982`)
+-   `version`: A string with the layout version (example: "1.0")
+
+### Notes:
+
+-   When a pull request is merged the `uuid` field is automatically added to the `details.json`. You must never edit this!
+-   Remove the color field if not in use.
+
+## Pieces
+
+-   Piece folders can have a prefix with a number: `1_`. This allows you to specify the order the layouts are applied in.
+-   The 'Piece Title' is shown on the website as the option.
+-   The Piece value file names (json and png) must **always** match.
+-   For a single value (toggle): the value file name does not matter (although they must still match) as it becomes a toggle with the 'Piece Title'
+-   For a dropdown: the values filenames _do_ matter. Every value file name will be an entry in the dropdown.
+-   When a pull request is merged the `uuid` field is automatically added to the `[value].json`. You must never edit this!
+
+**Pull requests not meeting the requirements won't be merged (right away).**